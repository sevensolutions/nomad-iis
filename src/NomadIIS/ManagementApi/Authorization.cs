--- conflicted
+++ resolved
@@ -13,16 +13,9 @@
 		var jobName = taskHandle.TaskConfig?.JobName ?? throw new InvalidOperationException();
 		var allocId = taskHandle.TaskConfig?.AllocId ?? throw new InvalidOperationException();
 
-<<<<<<< HEAD
 		if ( !httpContext.User.HasClaim( "namespace", jobNamespace ) && !httpContext.User.HasClaim( "namespace", "*" ) )
 			return false;
-		if ( !httpContext.User.HasClaim( "job", jobName ) && !httpContext.User.HasClaim( "job", "*" ) )
-=======
-
-		if ( !httpContext.User.HasClaim( "namespace", jobName ) && !httpContext.User.HasClaim( "namespace", "*" ) )
-			return false;
 		if ( !httpContext.User.HasClaim( "jobName", jobName ) && !httpContext.User.HasClaim( "jobName", "*" ) )
->>>>>>> 57ae9aa5
 			return false;
 		if ( !httpContext.User.HasClaim( "allocId", allocId ) && !httpContext.User.HasClaim( "allocId", "*" ) )
 			return false;
