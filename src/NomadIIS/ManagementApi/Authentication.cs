﻿#if MANAGEMENT_API
using Microsoft.AspNetCore.Authentication;
using Microsoft.Extensions.Logging;
using Microsoft.Extensions.Options;
using Microsoft.IdentityModel.Tokens;
using NomadIIS.ManagementApi;
using System;
using System.IdentityModel.Tokens.Jwt;
using System.Security.Claims;
using System.Text;
using System.Text.Encodings.Web;
using System.Threading.Tasks;

namespace NomadIIS.ManagementApi
{
	public static class ApiKeyAuthenticationDefaults
	{
		public const string AuthenticationScheme = "ApiKey";
	}

	public sealed class ApiKeyAuthenticationOptions : AuthenticationSchemeOptions
	{
		public string HeaderName { get; set; } = "X-Api-Key";
		public string? ApiKey { get; set; }
		public string? ApiJwtSecret { get; set; }
	}

	public sealed class ApiKeyAuthenticationHandler : AuthenticationHandler<ApiKeyAuthenticationOptions>
	{
		public ApiKeyAuthenticationHandler ( IOptionsMonitor<ApiKeyAuthenticationOptions> options, ILoggerFactory logger, UrlEncoder encoder )
			: base( options, logger, encoder )
		{
		}

		protected override async Task<AuthenticateResult> HandleAuthenticateAsync ()
		{
			if ( string.IsNullOrEmpty( Options.ApiKey ) && string.IsNullOrEmpty( Options.ApiJwtSecret ) )
			{
				return AuthenticateResult.Success(
					new AuthenticationTicket( new ClaimsPrincipal( new ClaimsIdentity( Scheme.Name ) ), Scheme.Name ) );
			}

			if ( !Request.Headers.ContainsKey( Options.HeaderName ) && !Request.Headers.ContainsKey( "Authorization" ) )
				return AuthenticateResult.Fail( $"Missing {Options.HeaderName} or Authorization header." );

			string? headerValue = Request.Headers[Options.HeaderName];

			if ( !string.IsNullOrEmpty( headerValue ) && !string.IsNullOrEmpty( Options.ApiKey ) && headerValue == Options.ApiKey )
			{
				var claimsIdentity = new ClaimsIdentity( Scheme.Name );

				// Api-Key auth doesn't support custom claims, so we permit everything.
				claimsIdentity.AddClaim( new Claim( "namespace", "*" ) );
<<<<<<< HEAD
				claimsIdentity.AddClaim( new Claim( "job", "*" ) );
=======
				claimsIdentity.AddClaim( new Claim( "jobName", "*" ) );
>>>>>>> 57ae9aa5
				claimsIdentity.AddClaim( new Claim( "allocId", "*" ) );

				foreach ( var cap in Enum.GetValues<AuthorizationCapability>() )
					claimsIdentity.AddClaim( new Claim( "capabilities", Enum.GetName( cap )! ) );

				var principal = new ClaimsPrincipal( claimsIdentity );

				var ticket = new AuthenticationTicket( principal, Scheme.Name );

				return AuthenticateResult.Success( ticket );
			}

			if ( !string.IsNullOrEmpty( Options.ApiJwtSecret ) )
			{
				headerValue = Request.Headers.Authorization;
				headerValue = headerValue?["Bearer ".Length..];

				var validationResult = await new JwtSecurityTokenHandler()
					.ValidateTokenAsync( headerValue, new TokenValidationParameters()
					{
						ValidateLifetime = true,
						ValidateIssuerSigningKey = true,
						IssuerSigningKey = new SymmetricSecurityKey( Encoding.UTF8.GetBytes( Options.ApiJwtSecret ) )
						{
							KeyId = "static"
						},
						ValidIssuer = "NomadIIS",
						ValidateIssuer = true,
						ValidAudience = "ManagementApi",
						ValidateAudience = true
					} );

				if ( !validationResult.IsValid )
				{
					Logger.LogWarning( validationResult.Exception, "Received invalid JWT token for Management API." );

					return AuthenticateResult.Fail( "Invalid token." );
				}

				var principal = new ClaimsPrincipal( validationResult.ClaimsIdentity );

				var ticket = new AuthenticationTicket( principal, Scheme.Name );

				return AuthenticateResult.Success( ticket );
			}

			return AuthenticateResult.Fail( "Invalid token." );
		}
	}
}

namespace Microsoft.Extensions.DependencyInjection
{
	public static class ApiKeyExtensions
	{
		public static AuthenticationBuilder AddApiKey ( this AuthenticationBuilder builder )
			=> builder.AddScheme<ApiKeyAuthenticationOptions, ApiKeyAuthenticationHandler>( ApiKeyAuthenticationDefaults.AuthenticationScheme, _ => { } );
		public static AuthenticationBuilder AddApiKey ( this AuthenticationBuilder builder, Action<ApiKeyAuthenticationOptions>? options )
			=> builder.AddScheme<ApiKeyAuthenticationOptions, ApiKeyAuthenticationHandler>( ApiKeyAuthenticationDefaults.AuthenticationScheme, options );
	}
}

#endif<|MERGE_RESOLUTION|>--- conflicted
+++ resolved
@@ -51,11 +51,7 @@
 
 				// Api-Key auth doesn't support custom claims, so we permit everything.
 				claimsIdentity.AddClaim( new Claim( "namespace", "*" ) );
-<<<<<<< HEAD
-				claimsIdentity.AddClaim( new Claim( "job", "*" ) );
-=======
 				claimsIdentity.AddClaim( new Claim( "jobName", "*" ) );
->>>>>>> 57ae9aa5
 				claimsIdentity.AddClaim( new Claim( "allocId", "*" ) );
 
 				foreach ( var cap in Enum.GetValues<AuthorizationCapability>() )
