--- conflicted
+++ resolved
@@ -47,22 +47,18 @@
 	{
 		var nomadDirectory = Path.GetFullPath( @"..\..\..\..\..\nomad" );
 		var dataDirectory = Path.Combine( nomadDirectory, "data" );
-<<<<<<< HEAD
-		var pluginDirectory = Path.GetFullPath( @"..\..\..\..\NomadIIS\bin\Debug\net8.0" );
+
+		var pluginDir = Environment.GetEnvironmentVariable( "TEST_PLUGIN_DIRECTORY" );
+		if ( string.IsNullOrEmpty( pluginDir ) )
+			pluginDir = @"..\..\..\..\NomadIIS\bin\Debug\net8.0";
+
+		var pluginDirectory = Path.GetFullPath( pluginDir );
+		
 #if MANAGEMENT_API
 		var configFile = Path.GetFullPath( @"Data\configs\with_api.hcl" );
 #else
 		var configFile = Path.GetFullPath( @"Data\configs\default.hcl" );
 #endif
-=======
-
-		var pluginDir = Environment.GetEnvironmentVariable( "TEST_PLUGIN_DIRECTORY" );
-		if ( string.IsNullOrEmpty( pluginDir ) )
-			pluginDir = @"..\..\..\..\NomadIIS\bin\Debug\net8.0";
-
-		var pluginDirectory = Path.GetFullPath( pluginDir );
-		var configFile = Path.GetFullPath( @"Data\serverAndClient.hcl" );
->>>>>>> 8121e116
 
 		_nomadThread = new Thread( async () =>
 		{
